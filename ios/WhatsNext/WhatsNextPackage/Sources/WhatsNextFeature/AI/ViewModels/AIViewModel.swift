--- conflicted
+++ resolved
@@ -72,13 +72,9 @@
         defer { isAnalyzing = false }
         errorMessage = nil
 
-<<<<<<< HEAD
-        for id in effectiveConversations {
-=======
         var allExtractedEvents: [CalendarEvent] = []
 
         for id in selectedConversations {
->>>>>>> 175329e0
             do {
                 let events = try await service.extractCalendarEvents(conversationId: id)
                 eventsByConversation[id] = events
