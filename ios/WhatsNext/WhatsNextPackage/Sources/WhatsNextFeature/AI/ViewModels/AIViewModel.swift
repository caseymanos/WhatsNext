import Foundation
#if AI_FEATURES
import SwiftUI

@MainActor
final class AIViewModel: ObservableObject {
    @Published var selectedConversations: Set<UUID> = []
    @Published var isAnalyzing = false
    @Published var errorMessage: String?

    // Feature-specific state
    @Published var eventsByConversation: [UUID: [CalendarEvent]] = [:]
    @Published var decisionsByConversation: [UUID: [Decision]] = [:]
    @Published var priorityMessagesByConversation: [UUID: [PriorityMessage]] = [:]
    @Published var rsvpsByConversation: [UUID: [RSVPTracking]] = [:]
    @Published var deadlinesByConversation: [UUID: [Deadline]] = [:]
    @Published var proactiveInsights: ProactiveAssistantResponse?

    // Calendar sync state
    @Published var syncSettings: CalendarSyncSettings?
    @Published var isSyncing = false
    @Published var syncErrorMessage: String?
<<<<<<< HEAD

    // Conflict detection state
    @Published var conflictsByConversation: [UUID: [SchedulingConflict]] = [:]
    @Published var isDetectingConflicts = false
    @Published var conflictDetectionError: String?
=======
    @Published var syncProgress: SyncProgress?

    // Sync progress tracking
    public struct SyncProgress {
        public var current: Int
        public var total: Int
        public var currentItem: String
    }
>>>>>>> 70b69221

    // Current user ID (required for user-specific features)
    var currentUserId: UUID?

    private var service: AIServiceProtocol {
        DebugSettings.shared.useLiveAI ? SupabaseAIService() : MockAIService()
    }

    private let syncEngine = CalendarSyncEngine()
<<<<<<< HEAD
    private let conflictDetectionService = ConflictDetectionService.shared
=======
>>>>>>> 70b69221

    // MARK: - Calendar Events
    func analyzeSelectedForEvents() async {
        guard !selectedConversations.isEmpty else {
            errorMessage = "Select at least one conversation"
            return
        }

        isAnalyzing = true
        defer { isAnalyzing = false }
        errorMessage = nil

        var allExtractedEvents: [CalendarEvent] = []

        for id in selectedConversations {
            do {
                let events = try await service.extractCalendarEvents(conversationId: id)
                eventsByConversation[id] = events
                allExtractedEvents.append(contentsOf: events)
            } catch {
                errorMessage = error.localizedDescription
            }
        }

        // Auto-sync after extraction if enabled
        if let settings = syncSettings, settings.autoSyncEnabled, !allExtractedEvents.isEmpty {
            await autoSyncEvents(allExtractedEvents)
        }
    }

    // MARK: - Decisions
    func analyzeSelectedForDecisions(daysBack: Int = 7) async {
        guard !selectedConversations.isEmpty else {
            errorMessage = "Select at least one conversation"
            return
        }

        isAnalyzing = true
        defer { isAnalyzing = false }
        errorMessage = nil

        for id in selectedConversations {
            do {
                let decisions = try await service.trackDecisions(conversationId: id, daysBack: daysBack)
                decisionsByConversation[id] = decisions
            } catch {
                errorMessage = error.localizedDescription
            }
        }
    }

    // MARK: - Priority Messages
    func analyzeSelectedForPriority() async {
        guard !selectedConversations.isEmpty else {
            errorMessage = "Select at least one conversation"
            return
        }

        isAnalyzing = true
        defer { isAnalyzing = false }
        errorMessage = nil

        for id in selectedConversations {
            do {
                let messages = try await service.detectPriority(conversationId: id)
                priorityMessagesByConversation[id] = messages
            } catch {
                errorMessage = error.localizedDescription
            }
        }
    }

    // MARK: - RSVPs
    func analyzeSelectedForRSVPs() async {
        guard !selectedConversations.isEmpty else {
            errorMessage = "Select at least one conversation"
            return
        }

        guard let userId = currentUserId else {
            errorMessage = "User ID required"
            return
        }

        isAnalyzing = true
        defer { isAnalyzing = false }
        errorMessage = nil

        for id in selectedConversations {
            do {
                let (rsvps, _) = try await service.trackRSVPs(conversationId: id, userId: userId)
                rsvpsByConversation[id] = rsvps
            } catch {
                errorMessage = error.localizedDescription
            }
        }
    }

    // MARK: - Deadlines
    func analyzeSelectedForDeadlines() async {
        guard !selectedConversations.isEmpty else {
            errorMessage = "Select at least one conversation"
            return
        }

        guard let userId = currentUserId else {
            errorMessage = "User ID required"
            return
        }

        isAnalyzing = true
        defer { isAnalyzing = false }
        errorMessage = nil

        for id in selectedConversations {
            do {
                let deadlines = try await service.extractDeadlines(conversationId: id, userId: userId)
                deadlinesByConversation[id] = deadlines
            } catch {
                errorMessage = error.localizedDescription
            }
        }
    }

    // MARK: - Proactive Assistant
    func runProactiveAssistant(conversationId: UUID, query: String? = nil) async {
        guard let userId = currentUserId else {
            errorMessage = "User ID required"
            return
        }

        isAnalyzing = true
        defer { isAnalyzing = false }
        errorMessage = nil

        do {
            let response = try await service.proactiveAssistant(
                conversationId: conversationId,
                userId: userId,
                query: query
            )
            proactiveInsights = response
        } catch {
            errorMessage = error.localizedDescription
        }
    }

    // MARK: - All Features
    func analyzeAll(conversationId: UUID) async {
        guard let userId = currentUserId else {
            errorMessage = "User ID required"
            return
        }

        isAnalyzing = true
        defer { isAnalyzing = false }
        errorMessage = nil

        // Run all analyses in parallel
        async let events = service.extractCalendarEvents(conversationId: conversationId)
        async let decisions = service.trackDecisions(conversationId: conversationId, daysBack: 7)
        async let priority = service.detectPriority(conversationId: conversationId)
        async let rsvps = service.trackRSVPs(conversationId: conversationId, userId: userId)
        async let deadlines = service.extractDeadlines(conversationId: conversationId, userId: userId)

        do {
            let (evts, decs, pri, (rsvList, _), ddls) = try await (events, decisions, priority, rsvps, deadlines)
            eventsByConversation[conversationId] = evts
            decisionsByConversation[conversationId] = decs
            priorityMessagesByConversation[conversationId] = pri
            rsvpsByConversation[conversationId] = rsvList
            deadlinesByConversation[conversationId] = ddls

            // Auto-sync if enabled
            await autoSyncIfEnabled(events: evts, deadlines: ddls)
        } catch {
            errorMessage = error.localizedDescription
        }
    }

    // MARK: - Calendar Sync

    /// Load sync settings for current user
    func loadSyncSettings() async {
        guard let userId = currentUserId else { return }

        do {
            syncSettings = try await syncEngine.fetchSyncSettings(userId: userId)
        } catch {
            // Create default settings if none exist
            syncSettings = try? await syncEngine.createDefaultSettings(userId: userId)
        }
    }

    /// Update sync settings
    func updateSyncSettings(_ settings: CalendarSyncSettings) async throws {
        try await syncEngine.updateSyncSettings(settings)
        syncSettings = settings
    }

<<<<<<< HEAD
    /// Auto-sync events and deadlines if enabled
=======
    /// Auto-sync events with progress tracking
    private func autoSyncEvents(_ events: [CalendarEvent]) async {
        guard let userId = currentUserId else { return }
        guard let settings = syncSettings, settings.hasAnySyncEnabled else { return }

        // Filter to only pending events (not yet synced)
        let pendingEvents = events.filter { $0.appleCalendarEventId == nil && $0.googleCalendarEventId == nil }
        guard !pendingEvents.isEmpty else { return }

        isSyncing = true
        defer {
            isSyncing = false
            syncProgress = nil
        }
        syncErrorMessage = nil

        for (index, event) in pendingEvents.enumerated() {
            // Update progress
            syncProgress = SyncProgress(
                current: index + 1,
                total: pendingEvents.count,
                currentItem: event.title
            )

            do {
                try await syncEngine.syncCalendarEvent(event, userId: userId)
            } catch {
                syncErrorMessage = error.localizedDescription
                // Continue syncing remaining events even if one fails
            }
        }
    }

    /// Auto-sync events and deadlines if enabled (used by analyzeAll)
>>>>>>> 70b69221
    private func autoSyncIfEnabled(events: [CalendarEvent], deadlines: [Deadline]) async {
        guard let userId = currentUserId else { return }
        guard let settings = syncSettings else { return }
        guard settings.autoSyncEnabled && settings.hasAnySyncEnabled else { return }

        isSyncing = true
        defer { isSyncing = false }
        syncErrorMessage = nil

        // Sync events
        for event in events {
            do {
                try await syncEngine.syncCalendarEvent(event, userId: userId)
            } catch {
                syncErrorMessage = error.localizedDescription
            }
        }

        // Sync deadlines
        if settings.appleRemindersEnabled {
            for deadline in deadlines {
                do {
                    try await syncEngine.syncDeadlineToReminders(deadline, userId: userId)
                } catch {
                    syncErrorMessage = error.localizedDescription
                }
            }
        }
    }

    /// Manually sync a specific event
    func syncEvent(_ event: CalendarEvent) async {
        guard let userId = currentUserId else {
            syncErrorMessage = "User ID required"
            return
        }

        isSyncing = true
        defer { isSyncing = false }
        syncErrorMessage = nil

        do {
            try await syncEngine.syncCalendarEvent(event, userId: userId)

            // Refresh events to show updated sync status
            if let conversationId = eventsByConversation.first(where: { $0.value.contains(where: { $0.id == event.id }) })?.key {
                await refreshEvents(conversationId: conversationId)
            }
        } catch {
            syncErrorMessage = error.localizedDescription
        }
    }

<<<<<<< HEAD
=======
    /// Create event in Apple Calendar and return the event ID
    /// This is for the tap-to-open flow where we auto-sync before opening
    func createEventInCalendar(_ event: CalendarEvent) async throws -> String {
        guard let settings = syncSettings else {
            throw NSError(domain: "AIViewModel", code: 1, userInfo: [NSLocalizedDescriptionKey: "Sync settings not found"])
        }

        guard settings.appleCalendarEnabled else {
            throw NSError(domain: "AIViewModel", code: 2, userInfo: [NSLocalizedDescriptionKey: "Apple Calendar sync is not enabled"])
        }

        // Get calendar name from category mapping
        let calendarName = settings.calendarName(for: event.category.rawValue)

        // Create event in Calendar app
        let eventKitService = EventKitService()
        let eventId = try await eventKitService.createEvent(from: event, calendarName: calendarName)

        // Update database with the external ID
        let supabase = SupabaseClientService.shared
        try await supabase.database
            .from("calendar_events")
            .update(["apple_calendar_event_id": eventId])
            .eq("id", value: event.id)
            .execute()

        return eventId
    }

    /// Update a specific event with its Apple Calendar ID after syncing
    /// This prevents duplicate calendar entries when tapping the same event multiple times
    func updateEventWithSyncId(eventId: UUID, appleCalendarEventId: String) {
        // Find the event in the dictionary and update it
        for (convId, events) in eventsByConversation {
            if let index = events.firstIndex(where: { $0.id == eventId }) {
                var updatedEvent = events[index]
                updatedEvent.appleCalendarEventId = appleCalendarEventId
                updatedEvent.syncStatus = "synced"

                // Update the array with the modified event
                var updatedEvents = events
                updatedEvents[index] = updatedEvent
                eventsByConversation[convId] = updatedEvents

                print("✅ Updated local event with sync ID: \(appleCalendarEventId)")
                return
            }
        }
    }

>>>>>>> 70b69221
    /// Manually sync a specific deadline
    func syncDeadline(_ deadline: Deadline) async {
        guard let userId = currentUserId else {
            syncErrorMessage = "User ID required"
            return
        }

        isSyncing = true
        defer { isSyncing = false }
        syncErrorMessage = nil

        do {
            try await syncEngine.syncDeadlineToReminders(deadline, userId: userId)

            // Refresh deadlines to show updated sync status
            if let conversationId = deadlinesByConversation.first(where: { $0.value.contains(where: { $0.id == deadline.id }) })?.key {
                await refreshDeadlines(conversationId: conversationId)
            }
        } catch {
            syncErrorMessage = error.localizedDescription
        }
    }

    /// Sync all pending items
    func syncAllPending() async {
        guard let userId = currentUserId else {
            syncErrorMessage = "User ID required"
            return
        }

        isSyncing = true
        defer { isSyncing = false }
        syncErrorMessage = nil

        do {
            async let eventsSync = syncEngine.syncAllPendingEvents(userId: userId)
            async let deadlinesSync = syncEngine.syncAllPendingDeadlines(userId: userId)
<<<<<<< HEAD
            let (eventsResult, deadlinesResult) = try await (eventsSync, deadlinesSync)

            // Aggregate results
            let totalSuccess = eventsResult.successCount + deadlinesResult.successCount
            let totalFailures = eventsResult.failureCount + deadlinesResult.failureCount

            if totalFailures > 0 {
                // Show detailed error information
                var errorDetails = [String]()
                if !eventsResult.errors.isEmpty {
                    errorDetails.append("Events: \(eventsResult.errors.count) failed")
                }
                if !deadlinesResult.errors.isEmpty {
                    errorDetails.append("Deadlines: \(deadlinesResult.errors.count) failed")
                }

                syncErrorMessage = "Sync completed with \(totalFailures) errors. \(errorDetails.joined(separator: ", ")). Synced \(totalSuccess) successfully."
            } else if totalSuccess > 0 {
                // All successful
                syncErrorMessage = nil // Clear any previous errors
            }

            // Automatically trigger conflict detection after successful sync
            if totalSuccess > 0 {
                await detectConflictsForSelectedConversations()
            }
=======
            try await (eventsSync, deadlinesSync)
>>>>>>> 70b69221
        } catch {
            syncErrorMessage = error.localizedDescription
        }
    }

    /// Process retry queue
    func processRetryQueue() async {
        guard let userId = currentUserId else { return }

        isSyncing = true
        defer { isSyncing = false }

        do {
            try await syncEngine.processSyncQueue(userId: userId)
        } catch {
            syncErrorMessage = error.localizedDescription
        }
    }

    /// Detect external changes from Apple Calendar/Reminders
    func detectExternalChanges() async {
        guard let userId = currentUserId else { return }

        isSyncing = true
        defer { isSyncing = false }

        do {
            async let calendarChanges = syncEngine.detectAndSyncExternalCalendarChanges(userId: userId)
            async let reminderChanges = syncEngine.detectAndSyncExternalReminderChanges(userId: userId)
            try await (calendarChanges, reminderChanges)
        } catch {
            syncErrorMessage = error.localizedDescription
        }
    }

    /// Refresh events for a conversation (used after sync to update status)
    private func refreshEvents(conversationId: UUID) async {
        do {
            let events = try await service.extractCalendarEvents(conversationId: conversationId)
            eventsByConversation[conversationId] = events
        } catch {
            // Silently fail - this is just a refresh
        }
    }

    /// Refresh deadlines for a conversation (used after sync to update status)
    private func refreshDeadlines(conversationId: UUID) async {
        guard let userId = currentUserId else { return }

        do {
            let deadlines = try await service.extractDeadlines(conversationId: conversationId, userId: userId)
            deadlinesByConversation[conversationId] = deadlines
        } catch {
            // Silently fail - this is just a refresh
        }
    }

    // MARK: - Deadline Actions

    /// Mark a deadline as completed
    func markDeadlineComplete(_ deadline: Deadline) async {
        do {
            let supabase = SupabaseClientService.shared

            // Update status to completed
            let now = ISO8601DateFormatter().string(from: Date())
            try await supabase.database
                .from("deadlines")
                .update([
                    "status": Deadline.DeadlineStatus.completed.rawValue,
                    "completed_at": now
                ])
                .eq("id", value: deadline.id)
                .execute()

            // Update reminder if synced
            if let reminderId = deadline.appleReminderId {
                do {
                    var updatedDeadline = deadline
                    updatedDeadline.status = .completed
                    try await EventKitService().updateReminder(reminderId: reminderId, from: updatedDeadline)
                } catch {
                    // Silently fail reminder update
                }
            }

            // Refresh the deadline list
            if let conversationId = deadlinesByConversation.first(where: { $0.value.contains(where: { $0.id == deadline.id }) })?.key {
                await refreshDeadlines(conversationId: conversationId)
            }
        } catch {
            errorMessage = "Failed to mark as complete: \(error.localizedDescription)"
        }
    }

    /// Mark a deadline as pending (uncomplete)
    func markDeadlinePending(_ deadline: Deadline) async {
        do {
            let supabase = SupabaseClientService.shared

            // Update status to pending and clear completed_at
            try await supabase.database
                .from("deadlines")
                .update([
                    "status": Deadline.DeadlineStatus.pending.rawValue,
                    "completed_at": ""  // Empty string to clear the timestamp
                ])
                .eq("id", value: deadline.id)
                .execute()

            // Update reminder if synced
            if let reminderId = deadline.appleReminderId {
                do {
                    var updatedDeadline = deadline
                    updatedDeadline.status = .pending
                    try await EventKitService().updateReminder(reminderId: reminderId, from: updatedDeadline)
                } catch {
                    // Silently fail reminder update
                }
            }

            // Refresh the deadline list
            if let conversationId = deadlinesByConversation.first(where: { $0.value.contains(where: { $0.id == deadline.id }) })?.key {
                await refreshDeadlines(conversationId: conversationId)
            }
        } catch {
            errorMessage = "Failed to mark as pending: \(error.localizedDescription)"
        }
    }
<<<<<<< HEAD

    // MARK: - Conflict Detection

    /// Detect scheduling conflicts for selected conversations
    func detectConflictsForSelectedConversations() async {
        guard !selectedConversations.isEmpty else { return }

        isDetectingConflicts = true
        defer { isDetectingConflicts = false }
        conflictDetectionError = nil

        for conversationId in selectedConversations {
            do {
                let result = try await conflictDetectionService.detectConflicts(conversationId: conversationId)
                conflictsByConversation[conversationId] = result.conflicts
            } catch {
                conflictDetectionError = error.localizedDescription
            }
        }
    }

    /// Get total count of unresolved conflicts across all conversations
    var totalUnresolvedConflictsCount: Int {
        conflictsByConversation.values
            .flatMap { $0 }
            .filter { $0.status != .resolved }
            .count
    }

    /// Get conflicts for a specific conversation
    func conflicts(for conversationId: UUID) -> [SchedulingConflict] {
        conflictsByConversation[conversationId] ?? []
    }
=======
>>>>>>> 70b69221
}

#endif

<|MERGE_RESOLUTION|>--- conflicted
+++ resolved
@@ -20,13 +20,6 @@
     @Published var syncSettings: CalendarSyncSettings?
     @Published var isSyncing = false
     @Published var syncErrorMessage: String?
-<<<<<<< HEAD
-
-    // Conflict detection state
-    @Published var conflictsByConversation: [UUID: [SchedulingConflict]] = [:]
-    @Published var isDetectingConflicts = false
-    @Published var conflictDetectionError: String?
-=======
     @Published var syncProgress: SyncProgress?
 
     // Sync progress tracking
@@ -35,7 +28,11 @@
         public var total: Int
         public var currentItem: String
     }
->>>>>>> 70b69221
+
+    // Conflict detection state
+    @Published var conflictsByConversation: [UUID: [SchedulingConflict]] = [:]
+    @Published var isDetectingConflicts = false
+    @Published var conflictDetectionError: String?
 
     // Current user ID (required for user-specific features)
     var currentUserId: UUID?
@@ -45,10 +42,7 @@
     }
 
     private let syncEngine = CalendarSyncEngine()
-<<<<<<< HEAD
     private let conflictDetectionService = ConflictDetectionService.shared
-=======
->>>>>>> 70b69221
 
     // MARK: - Calendar Events
     func analyzeSelectedForEvents() async {
@@ -249,9 +243,6 @@
         syncSettings = settings
     }
 
-<<<<<<< HEAD
-    /// Auto-sync events and deadlines if enabled
-=======
     /// Auto-sync events with progress tracking
     private func autoSyncEvents(_ events: [CalendarEvent]) async {
         guard let userId = currentUserId else { return }
@@ -286,7 +277,6 @@
     }
 
     /// Auto-sync events and deadlines if enabled (used by analyzeAll)
->>>>>>> 70b69221
     private func autoSyncIfEnabled(events: [CalendarEvent], deadlines: [Deadline]) async {
         guard let userId = currentUserId else { return }
         guard let settings = syncSettings else { return }
@@ -340,8 +330,6 @@
         }
     }
 
-<<<<<<< HEAD
-=======
     /// Create event in Apple Calendar and return the event ID
     /// This is for the tap-to-open flow where we auto-sync before opening
     func createEventInCalendar(_ event: CalendarEvent) async throws -> String {
@@ -392,7 +380,6 @@
         }
     }
 
->>>>>>> 70b69221
     /// Manually sync a specific deadline
     func syncDeadline(_ deadline: Deadline) async {
         guard let userId = currentUserId else {
@@ -430,7 +417,6 @@
         do {
             async let eventsSync = syncEngine.syncAllPendingEvents(userId: userId)
             async let deadlinesSync = syncEngine.syncAllPendingDeadlines(userId: userId)
-<<<<<<< HEAD
             let (eventsResult, deadlinesResult) = try await (eventsSync, deadlinesSync)
 
             // Aggregate results
@@ -457,9 +443,6 @@
             if totalSuccess > 0 {
                 await detectConflictsForSelectedConversations()
             }
-=======
-            try await (eventsSync, deadlinesSync)
->>>>>>> 70b69221
         } catch {
             syncErrorMessage = error.localizedDescription
         }
@@ -589,7 +572,6 @@
             errorMessage = "Failed to mark as pending: \(error.localizedDescription)"
         }
     }
-<<<<<<< HEAD
 
     // MARK: - Conflict Detection
 
@@ -623,8 +605,6 @@
     func conflicts(for conversationId: UUID) -> [SchedulingConflict] {
         conflictsByConversation[conversationId] ?? []
     }
-=======
->>>>>>> 70b69221
 }
 
 #endif
